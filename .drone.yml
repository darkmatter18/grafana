--- conflicted
+++ resolved
@@ -3105,7 +3105,7 @@
   name: identify-runner
 - commands:
   - $$ProgressPreference = "SilentlyContinue"
-  - Invoke-WebRequest https://grafana-downloads.storage.googleapis.com/grafana-build-pipeline/v3.0.41/windows/grabpl.exe
+  - Invoke-WebRequest https://grafana-downloads.storage.googleapis.com/grafana-build-pipeline/v3.0.42/windows/grabpl.exe
     -OutFile grabpl.exe
   failure: ignore
   image: grafana/ci-wix:0.1.1
@@ -3398,21 +3398,12 @@
   image: golang:1.20.8-alpine
   name: wire-install
 - commands:
-<<<<<<< HEAD
   - apk add --update build-base shared-mime-info shared-mime-info-lang
   - go test -tags requires_buildifer -short -covermode=atomic -timeout=5m ./pkg/...
   depends_on:
   - wire-install
   image: golang:1.20.8-alpine
   name: test-backend
-=======
-  - $$ProgressPreference = "SilentlyContinue"
-  - Invoke-WebRequest https://grafana-downloads.storage.googleapis.com/grafana-build-pipeline/v3.0.42/windows/grabpl.exe
-    -OutFile grabpl.exe
-  failure: ignore
-  image: grafana/ci-wix:0.1.1
-  name: windows-init
->>>>>>> 8336b8d4
 - commands:
   - apk add --update build-base
   - go test -count=1 -covermode=atomic -timeout=5m -run '^TestIntegration' $(find
@@ -4655,10 +4646,6 @@
 name: gcr_credentials
 ---
 kind: signature
-<<<<<<< HEAD
-hmac: 73960e2d070133572de92bd97750f158903e8100bcee555b59bc94aec4601d85
-=======
-hmac: 84da089797850e74589428fafc6485435b968df9183a7ee7203ae2cd03f420c1
->>>>>>> 8336b8d4
+hmac: f846113627ce24e6e19f3b0dc8a90a4a7219852104e90ac13e63343ce29539c1
 
 ...