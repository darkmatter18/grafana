--- conflicted
+++ resolved
@@ -934,23 +934,15 @@
   traceDuration?: number;
 }
 
-<<<<<<< HEAD
 function transformSpanToTraceData(span: Span, spanSet: Spanset, trace: TraceSearchMetadata): TraceTableData {
   const spanStartTimeUnixMs = parseInt(span.startTimeUnixNano, 10) / 1000000;
 
-=======
-function transformSpanToTraceData(span: Span, spanSet: Spanset, traceID: string): TraceTableData {
->>>>>>> b1bc379a
   const data: TraceTableData = {
     traceIdHidden: trace.traceID,
     traceService: trace.rootServiceName || '',
     traceName: trace.rootTraceName || '',
     spanID: span.spanID,
-<<<<<<< HEAD
     time: spanStartTimeUnixMs,
-=======
-    spanStartTime: parseInt(span.startTimeUnixNano, 10) / 1000000,
->>>>>>> b1bc379a
     duration: parseInt(span.durationNanos, 10),
     name: span.name,
   };
