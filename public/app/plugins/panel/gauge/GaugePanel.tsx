// Libraries
import React, { PureComponent } from 'react';

// Services & Utils
import { config } from 'app/core/config';

// Components
import { Gauge } from '@grafana/ui';

// Types
import { GaugeOptions } from './types';
import { DisplayValue, PanelProps } from '@grafana/ui';
import { getSingleStatValues } from '../singlestat2/SingleStatPanel';
import { ProcessedValuesRepeater } from '../singlestat2/ProcessedValuesRepeater';

export class GaugePanel extends PureComponent<PanelProps<GaugeOptions>> {
  renderValue = (value: DisplayValue, width: number, height: number): JSX.Element => {
    const { options } = this.props;

    return (
      <Gauge
        value={value}
        width={width}
        height={height}
        thresholds={options.thresholds}
        showThresholdLabels={options.showThresholdLabels}
        showThresholdMarkers={options.showThresholdMarkers}
        minValue={options.minValue}
        maxValue={options.maxValue}
        theme={config.theme}
      />
    );
  };

  getProcessedValues = (): DisplayValue[] => {
    return getSingleStatValues(this.props);
  };

  render() {
<<<<<<< HEAD
    const { height, width, options, data } = this.props;
    const { orientation } = options;
=======
    const { height, width, options, panelData, renderCounter } = this.props;
>>>>>>> b8be6aa3
    return (
      <ProcessedValuesRepeater
        getProcessedValues={this.getProcessedValues}
        renderValue={this.renderValue}
        width={width}
        height={height}
<<<<<<< HEAD
        source={data}
        orientation={orientation}
=======
        source={panelData}
        renderCounter={renderCounter}
        orientation={options.orientation}
>>>>>>> b8be6aa3
      />
    );
  }
}<|MERGE_RESOLUTION|>--- conflicted
+++ resolved
@@ -37,26 +37,16 @@
   };
 
   render() {
-<<<<<<< HEAD
-    const { height, width, options, data } = this.props;
-    const { orientation } = options;
-=======
-    const { height, width, options, panelData, renderCounter } = this.props;
->>>>>>> b8be6aa3
+    const { height, width, options, data, renderCounter } = this.props;
     return (
       <ProcessedValuesRepeater
         getProcessedValues={this.getProcessedValues}
         renderValue={this.renderValue}
         width={width}
         height={height}
-<<<<<<< HEAD
         source={data}
-        orientation={orientation}
-=======
-        source={panelData}
         renderCounter={renderCounter}
         orientation={options.orientation}
->>>>>>> b8be6aa3
       />
     );
   }
