--- conflicted
+++ resolved
@@ -6,11 +6,7 @@
   NotificationPoliciesV2MatchingInstances = 'notification-policies.v2.matching-instances',
   DetailsViewV2 = 'details-view.v2',
   ContactPointsV2 = 'contact-points.v2',
-<<<<<<< HEAD
   AlertListViewV2 = 'alert-list-view.v2',
-  InsightsPage = 'insights-page',
-=======
->>>>>>> 4f0b31d2
 }
 
 const FEATURES: FeatureDescription[] = [
@@ -26,16 +22,9 @@
     name: AlertingFeature.DetailsViewV2,
     defaultValue: false,
   },
-<<<<<<< HEAD
   {
     name: AlertingFeature.AlertListViewV2,
     defaultValue: false,
   },
-  {
-    name: AlertingFeature.InsightsPage,
-    defaultValue: false,
-  },
-=======
->>>>>>> 4f0b31d2
 ];
 export default FEATURES;