--- conflicted
+++ resolved
@@ -12,9 +12,6 @@
 } from 'app/core/utils/explore';
 import { ExploreItemState, ExploreState, QueryTransaction, ExploreId, ExploreUpdateState } from 'app/types/explore';
 import { DataQuery } from '@grafana/ui/src/types';
-<<<<<<< HEAD
-import { HigherOrderAction, ActionTypes, SplitCloseActionPayload, splitCloseAction } from './actionTypes';
-=======
 import {
   HigherOrderAction,
   ActionTypes,
@@ -25,7 +22,6 @@
   SplitCloseActionPayload,
   loadExploreDatasources,
 } from './actionTypes';
->>>>>>> 66aca7ef
 import { reducerFactory } from 'app/core/redux';
 import {
   addQueryRowAction,
@@ -226,11 +222,7 @@
   .addMapper({
     filter: initializeExploreAction,
     mapper: (state, action): ExploreItemState => {
-<<<<<<< HEAD
-      const { containerWidth, eventBridge, exploreDatasources, queries, range, ui, refreshInterval } = action.payload;
-=======
-      const { containerWidth, eventBridge, queries, range, ui } = action.payload;
->>>>>>> 66aca7ef
+      const { containerWidth, eventBridge, queries, range, ui, refreshInterval } = action.payload;
       return {
         ...state,
         containerWidth,
