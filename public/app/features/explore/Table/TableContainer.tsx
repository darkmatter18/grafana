import React, { PureComponent } from 'react';
import { connect, ConnectedProps } from 'react-redux';

<<<<<<< HEAD
import {
  ValueLinkConfig,
  applyFieldOverrides,
  TimeZone,
  SplitOpen,
  LoadingState,
  DataFrame,
  FieldType,
} from '@grafana/data';
=======
import { applyFieldOverrides, TimeZone, SplitOpen, DataFrame, LoadingState } from '@grafana/data';
>>>>>>> ed9dc633
import { Table, AdHocFilterItem, PanelChrome } from '@grafana/ui';
import { config } from 'app/core/config';
import { StoreState } from 'app/types';
import { ExploreItemState } from 'app/types/explore';

import { MetaInfoText } from '../MetaInfoText';
import { selectIsWaitingForData } from '../state/query';
import { exploreDataLinkPostProcessorFactory } from '../utils/links';

interface TableContainerProps {
  ariaLabel?: string;
  exploreId: string;
  width: number;
  timeZone: TimeZone;
  onCellFilterAdded?: (filter: AdHocFilterItem) => void;
  splitOpenFn: SplitOpen;
}

function mapStateToProps(state: StoreState, { exploreId }: TableContainerProps) {
  const explore = state.explore;
  const item: ExploreItemState = explore.panes[exploreId]!;
  const { tableResult, range } = item;
  const loadingInState = selectIsWaitingForData(exploreId);
  const loading = tableResult && tableResult.length > 0 ? false : loadingInState;
  return { loading, tableResult, range };
}

const connector = connect(mapStateToProps, {});

type Props = TableContainerProps & ConnectedProps<typeof connector>;

export class TableContainer extends PureComponent<Props> {
  hasSubFrames = (data: DataFrame) => data.fields.some((f) => f.type === FieldType.nestedFrames);

  getTableHeight(rowCount: number, hasSubFrames: boolean) {
    if (rowCount === 0) {
      return 200;
    }
    // tries to estimate table height, with a min of 300 and a max of 600
    // if there are multiple tables, there is no min
    return Math.min(600, Math.max(rowCount * 36, hasSubFrames ? 300 : 0) + 40 + 46);
  }

  render() {
    const { loading, onCellFilterAdded, tableResult, width, splitOpenFn, range, ariaLabel, timeZone } = this.props;

    let dataFrames = tableResult;

    const dataLinkPostProcessor = exploreDataLinkPostProcessorFactory(splitOpenFn, range);

    if (dataFrames?.length) {
      dataFrames = applyFieldOverrides({
        data: dataFrames,
        timeZone,
        theme: config.theme2,
        replaceVariables: (v: string) => v,
        fieldConfig: {
          defaults: {},
          overrides: [],
        },
        dataLinkPostProcessor,
      });
<<<<<<< HEAD
      // Bit of code smell here. We need to add links here to the frame modifying the frame on every render.
      // Should work fine in essence but still not the ideal way to pass props. In logs container we do this
      // differently and sidestep this getLinks API on a dataframe
      for (const frame of dataFrames) {
        for (const field of frame.fields) {
          if (field.type === FieldType.nestedFrames) {
            for (const nestedFrames of field.values) {
              for (const nf of nestedFrames) {
                for (const valueField of nf.fields) {
                  valueField.getLinks = (config: ValueLinkConfig) => {
                    return getFieldLinksForExplore({
                      field: valueField,
                      rowIndex: config.valueRowIndex!,
                      splitOpenFn,
                      range,
                      dataFrame: nf!,
                    });
                  };
                }
              }
            }
          } else {
            field.getLinks = (config: ValueLinkConfig) => {
              return getFieldLinksForExplore({
                field,
                rowIndex: config.valueRowIndex!,
                splitOpenFn,
                range,
                dataFrame: frame!,
              });
            };
          }
        }
      }
=======
>>>>>>> ed9dc633
    }

    const frames = dataFrames?.filter(
      (frame: DataFrame | undefined): frame is DataFrame => !!frame && frame.length !== 0
    );

    return (
      <>
        {frames && frames.length === 0 && (
          <PanelChrome title={'Table'} width={width} height={200}>
            {() => <MetaInfoText metaItems={[{ value: '0 series returned' }]} />}
          </PanelChrome>
        )}
        {frames &&
          frames.length > 0 &&
          frames.map((data, i) => (
            <PanelChrome
              key={data.refId || `table-${i}`}
              title={data.length > 1 ? `Table - ${data.name || data.refId || i}` : 'Table'}
              width={width}
              height={this.getTableHeight(data.length, this.hasSubFrames(data))}
              loadingState={loading ? LoadingState.Loading : undefined}
            >
              {(innerWidth, innerHeight) => (
                <Table
                  ariaLabel={ariaLabel}
                  data={data}
                  width={innerWidth}
                  height={innerHeight}
                  onCellFilterAdded={onCellFilterAdded}
                />
              )}
            </PanelChrome>
          ))}
      </>
    );
  }
}

export default connector(TableContainer);<|MERGE_RESOLUTION|>--- conflicted
+++ resolved
@@ -1,19 +1,7 @@
 import React, { PureComponent } from 'react';
 import { connect, ConnectedProps } from 'react-redux';
 
-<<<<<<< HEAD
-import {
-  ValueLinkConfig,
-  applyFieldOverrides,
-  TimeZone,
-  SplitOpen,
-  LoadingState,
-  DataFrame,
-  FieldType,
-} from '@grafana/data';
-=======
-import { applyFieldOverrides, TimeZone, SplitOpen, DataFrame, LoadingState } from '@grafana/data';
->>>>>>> ed9dc633
+import { applyFieldOverrides, TimeZone, SplitOpen, DataFrame, LoadingState, FieldType } from '@grafana/data';
 import { Table, AdHocFilterItem, PanelChrome } from '@grafana/ui';
 import { config } from 'app/core/config';
 import { StoreState } from 'app/types';
@@ -76,43 +64,6 @@
         },
         dataLinkPostProcessor,
       });
-<<<<<<< HEAD
-      // Bit of code smell here. We need to add links here to the frame modifying the frame on every render.
-      // Should work fine in essence but still not the ideal way to pass props. In logs container we do this
-      // differently and sidestep this getLinks API on a dataframe
-      for (const frame of dataFrames) {
-        for (const field of frame.fields) {
-          if (field.type === FieldType.nestedFrames) {
-            for (const nestedFrames of field.values) {
-              for (const nf of nestedFrames) {
-                for (const valueField of nf.fields) {
-                  valueField.getLinks = (config: ValueLinkConfig) => {
-                    return getFieldLinksForExplore({
-                      field: valueField,
-                      rowIndex: config.valueRowIndex!,
-                      splitOpenFn,
-                      range,
-                      dataFrame: nf!,
-                    });
-                  };
-                }
-              }
-            }
-          } else {
-            field.getLinks = (config: ValueLinkConfig) => {
-              return getFieldLinksForExplore({
-                field,
-                rowIndex: config.valueRowIndex!,
-                splitOpenFn,
-                range,
-                dataFrame: frame!,
-              });
-            };
-          }
-        }
-      }
-=======
->>>>>>> ed9dc633
     }
 
     const frames = dataFrames?.filter(
