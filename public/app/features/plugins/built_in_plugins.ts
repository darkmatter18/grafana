--- conflicted
+++ resolved
@@ -74,11 +74,7 @@
 // Async loaded panels
 const geomapPanel = async () => await import(/* webpackChunkName: "geomapPanel" */ 'app/plugins/panel/geomap/module');
 const canvasPanel = async () => await import(/* webpackChunkName: "canvasPanel" */ 'app/plugins/panel/canvas/module');
-<<<<<<< HEAD
 const videoPanel = async () => await import(/* webpackChunkName: "videoPanel" */ 'app/plugins/panel/video/module');
-const iconPanel = async () => await import(/* webpackChunkName: "iconPanel" */ 'app/plugins/panel/icon/module');
-=======
->>>>>>> deeb1d85
 const graphPanel = async () => await import(/* webpackChunkName: "graphPlugin" */ 'app/plugins/panel/graph/module');
 const heatmapPanel = async () =>
   await import(/* webpackChunkName: "heatmapPanel" */ 'app/plugins/panel/heatmap/module');
