import createVirtualEnvironment from '@locker/near-membrane-dom';
import { ProxyTarget } from '@locker/near-membrane-shared';

<<<<<<< HEAD
import { BootData, PluginMeta } from '@grafana/data';
import { config, logInfo } from '@grafana/runtime';
=======
import { PluginMeta } from '@grafana/data';
import { defaultTrustedTypesPolicy } from 'app/core/trustedTypePolicies';
>>>>>>> b9b42464

import { getPluginSettings } from '../pluginSettings';

import { getPluginCode } from './code_loader';
import { getGeneralSandboxDistortionMap, distortLiveApis } from './distortion_map';
import {
  getSafeSandboxDomElement,
  isDomElement,
  isLiveTarget,
  markDomElementStyleAsALiveTarget,
  patchObjectAsLiveTarget,
} from './document_sandbox';
import { sandboxPluginDependencies } from './plugin_dependencies';
import { sandboxPluginComponents } from './sandbox_components';
import { CompartmentDependencyModule, PluginFactoryFunction, SandboxEnvironment } from './types';
import { logError } from './utils';

// Loads near membrane custom formatter for near membrane proxy objects.
if (process.env.NODE_ENV !== 'production') {
  require('@locker/near-membrane-dom/custom-devtools-formatter');
}

const pluginImportCache = new Map<string, Promise<System.Module>>();
const pluginLogCache: Record<string, boolean> = {};

export async function importPluginModuleInSandbox({ pluginId }: { pluginId: string }): Promise<System.Module> {
  try {
    const pluginMeta = await getPluginSettings(pluginId);
    if (!pluginImportCache.has(pluginId)) {
      pluginImportCache.set(pluginId, doImportPluginModuleInSandbox(pluginMeta));
    }
    return pluginImportCache.get(pluginId)!;
  } catch (e) {
    const error = new Error(`Could not import plugin ${pluginId} inside sandbox: ` + e);
    logError(error, {
      pluginId,
      error: String(e),
    });
    throw error;
  }
}

async function doImportPluginModuleInSandbox(meta: PluginMeta): Promise<System.Module> {
  return new Promise(async (resolve, reject) => {
    const generalDistortionMap = getGeneralSandboxDistortionMap();
    let sandboxEnvironment: SandboxEnvironment;
    /*
     * this function is executed every time a plugin calls any DOM API
     * it must be kept as lean and performant as possible and sync
     */
    function distortionCallback(originalValue: ProxyTarget): ProxyTarget {
      if (isDomElement(originalValue)) {
        const element = getSafeSandboxDomElement(originalValue, meta.id);
        // the element.style attribute should be a live target to work in chrome
        markDomElementStyleAsALiveTarget(element);
        return element;
      } else {
        patchObjectAsLiveTarget(originalValue);
      }
      distortLiveApis();
      const distortion = generalDistortionMap.get(originalValue);
      if (distortion) {
        return distortion(originalValue, meta, sandboxEnvironment) as ProxyTarget;
      }
      return originalValue;
    }

    // each plugin has its own sandbox
    sandboxEnvironment = createVirtualEnvironment(window, {
      // distortions are interceptors to modify the behavior of objects when
      // the code inside the sandbox tries to access them
      distortionCallback,
      defaultPolicy: defaultTrustedTypesPolicy,
      liveTargetCallback: isLiveTarget,
      // endowments are custom variables we make available to plugins in their window object
      endowments: Object.getOwnPropertyDescriptors({
        // window.location is unforgeable, we make the location available via endowments
        // when the plugin code is loaded, the sandbox replaces the window.location with
        // window.locationSandbox. In the future `window.location` could be a proxy if we
        // want to intercept calls to it.
        locationSandbox: window.location,
        get monaco() {
          // `window.monaco` may be undefined when invoked. However, plugins have long
          // accessed it directly, aware of this possibility.
          return Reflect.get(window, 'monaco');
        },
        get Prism() {
          // Similar to `window.monaco`, `window.Prism` may be undefined when invoked.
          return Reflect.get(window, 'Prism');
        },
        get grafanaBootData(): BootData {
          if (!pluginLogCache[meta.id + '-grafanaBootData']) {
            pluginLogCache[meta.id + '-grafanaBootData'] = true;
            logInfo('Plugin using window.grafanaBootData', {
              sandbox: 'true',
              pluginId: meta.id,
              guessedPluginName: meta.id,
              parent: 'window',
              packageName: 'window',
              key: 'grafanaBootData',
            });
          }

          // We don't want to encourage plugins to use `window.grafanaBootData`. They should
          // use `@grafana/runtime.config` instead.
          // if we are in dev mode we fail this access
          if (config.buildInfo.env === 'development') {
            throw new Error(
              `Error in ${meta.id}: Plugins should not use window.grafanaBootData. Use "config" from "@grafana/runtime" instead.`
            );
          } else {
            console.error(
              `${meta.id.toUpperCase()}: Plugins should not use window.grafanaBootData. Use "config" from "@grafana/runtime" instead.`
            );
          }
          return config.bootData;
        },

        // Plugins builds use the AMD module system. Their code consists
        // of a single function call to `define()` that internally contains all the plugin code.
        // This is that `define` function the plugin will call.
        // More info about how AMD works https://github.com/amdjs/amdjs-api/blob/master/AMD.md
        // Plugins code normally use the "anonymous module" signature: define(depencies, factoryFunction)
        async define(
          idOrDependencies: string | string[],
          maybeDependencies: string[] | PluginFactoryFunction,
          maybeFactory?: PluginFactoryFunction
        ): Promise<void> {
          let dependencies: string[];
          let factory: PluginFactoryFunction;
          if (Array.isArray(idOrDependencies)) {
            dependencies = idOrDependencies;
            factory = maybeDependencies as PluginFactoryFunction;
          } else {
            dependencies = maybeDependencies as string[];
            factory = maybeFactory!;
          }

          try {
            const resolvedDeps = resolvePluginDependencies(dependencies);
            // execute the plugin's code
            const pluginExportsRaw = factory.apply(null, resolvedDeps);
            // only after the plugin has been executed
            // we can return the plugin exports.
            // This is what grafana effectively gets.
            const pluginExports = await sandboxPluginComponents(pluginExportsRaw, meta);
            resolve(pluginExports);
          } catch (e) {
            const error = new Error(`Could not execute plugin's define ${meta.id}: ` + e);
            logError(error, {
              pluginId: meta.id,
              error: String(e),
            });
            reject(error);
          }
        },
      }),
      // This improves the error message output for plugins
      // because errors thrown inside of the sandbox have a stack
      // trace that is difficult to read due to all the sandboxing
      // layers.
      instrumentation: {
        // near-membrane concept of "activity" is something that happens inside
        // the plugin instrumentation
        startActivity() {
          return {
            stop: () => {},
            error: getActivityErrorHandler(meta.id),
          };
        },
        log: () => {},
        error: () => {},
      },
    });

    // fetch plugin's code
    let pluginCode = '';
    try {
      pluginCode = await getPluginCode(meta);
    } catch (e) {
      throw new Error(`Could not load plugin ${meta.id}: ` + e);
      reject(new Error(`Could not load plugin ${meta.id}: ` + e));
    }

    try {
      // runs the code inside the sandbox environment
      // this evaluate will eventually run the `define` function inside
      // of endowments.
      sandboxEnvironment.evaluate(pluginCode);
    } catch (e) {
      const error = new Error(`Could not run plugin ${meta.id} inside sandbox: ` + e);
      logError(error, {
        pluginId: meta.id,
        error: String(e),
      });
      reject(error);
    }
  });
}

function getActivityErrorHandler(pluginId: string) {
  return async function error(proxyError?: Error & { sandboxError?: boolean }) {
    if (!proxyError) {
      return;
    }
    // flag this error as a sandbox error
    proxyError.sandboxError = true;

    //  create a new error to unwrap it from the proxy
    const newError = new Error(proxyError.message.toString());
    newError.name = proxyError.name.toString();
    newError.stack = proxyError.stack || '';

    // If you are seeing this is because
    // the plugin is throwing an error
    // and it is not being caught by the plugin code
    // This is a sandbox wrapper error.
    // and not the real error
    console.log(`[sandbox] Error from plugin ${pluginId}`);
    console.error(newError);
  };
}

function resolvePluginDependencies(deps: string[]) {
  // resolve dependencies
  const resolvedDeps: CompartmentDependencyModule[] = [];
  for (const dep of deps) {
    let resolvedDep = sandboxPluginDependencies.get(dep);
    if (resolvedDep?.__useDefault) {
      resolvedDep = resolvedDep.default;
    }

    if (!resolvedDep) {
      throw new Error(`[sandbox] Could not resolve dependency ${dep}`);
    }
    resolvedDeps.push(resolvedDep);
  }
  return resolvedDeps;
}<|MERGE_RESOLUTION|>--- conflicted
+++ resolved
@@ -1,13 +1,9 @@
 import createVirtualEnvironment from '@locker/near-membrane-dom';
 import { ProxyTarget } from '@locker/near-membrane-shared';
 
-<<<<<<< HEAD
 import { BootData, PluginMeta } from '@grafana/data';
 import { config, logInfo } from '@grafana/runtime';
-=======
-import { PluginMeta } from '@grafana/data';
 import { defaultTrustedTypesPolicy } from 'app/core/trustedTypePolicies';
->>>>>>> b9b42464
 
 import { getPluginSettings } from '../pluginSettings';
 
@@ -17,7 +13,7 @@
   getSafeSandboxDomElement,
   isDomElement,
   isLiveTarget,
-  markDomElementStyleAsALiveTarget,
+  markDomElementStyleAsALiveTarget,academo/sandbox-allow-grafanabootdata-with-warnings
   patchObjectAsLiveTarget,
 } from './document_sandbox';
 import { sandboxPluginDependencies } from './plugin_dependencies';
