// Global values
// --------------------------------------------------


// Grays
// -------------------------
$black:                 #000;

// -------------------------
$black:            #000;
$dark-1:           #141414; 
$dark-2:           #1f1d1d;
$dark-3:           #262626;
$dark-4:           #333333;
$dark-5:           #444444;
$gray-1:           #555555;
$gray-2:           #7B7B7B;
$gray-3:           #b3b3b3;
$gray-4:           #D8D9DA;
$gray-5:           #ECECEC;
$gray-6:           #f4f5f8;
$gray-7:           #fbfbfb;

$white:            #fff;

// Accent colors
// -------------------------
$blue:                  #33B5E5;
$blue-dark:             #005f81;
$green:                 #669900;
$red:                   #CC3900;
$yellow:                #ECBB13;
$pink:                  #FF4444;
$purple:                #9933CC;
$variable:              #32D1DF;
$orange:                #dF7518;

$brand-primary:         $orange;
$brand-success:         $green;
$brand-warning:         $brand-primary;
$brand-danger:          $red;

// Status colors
// -------------------------
$online:                #10a345;
$warn:                  #ffc03c;
$critical:              #ed2e18;

// Scaffolding
// -------------------------
$body-bg:  			   rgb(20,20,20);
$page-bg:  			   $dark-2;
$pageImageUrl: 		   '../img/angle_gradient_rev.png';
$body-color:   		   $gray-4;
$text-color:   	       $gray-4;

// Links
// -------------------------
$link-color:              darken($white,11%);
$link-color-disabled:     darken($link-color,30%);
$link-hover-color:        $white;

// Typography
// -------------------------
$headings-color:          darken($white,11%);
$abbr-border-color: 	  $gray-3 !default;
$text-muted: 			  darken($link-color,30%);

$blockquote-small-color:  $gray-3 !default;
$blockquote-border-color: $gray-4 !default;

$hr-border-color: rgba(0,0,0,.1) !default;

// Components
$component-active-color: #fff !default;
$component-active-bg:    $brand-primary !default;


// Panel
// -------------------------
$panel-bg: 				 $dark-2;
$panel-border: 			 solid 1px $dark-3;

$divider-border-color:  #555;

// Graphite Target Editor
$tight-form-border:     #050505;
$tight-form-bg:     	$dark-3;

$tight-form-func-bg: 		    #333;
$tight-form-func-highlight-bg:  #444;

$modal-background: $black;
$code-tag-bg: #444;

// Lists
$grafanaListBackground:  	  $dark-3;
$grafanaListAccent:      	  lighten($dark-2, 2%);
$grafanaListBorderTop:      $dark-3;
$grafanaListBorderBottom:   $black;
$grafanaListHighlight:      #333;
$grafanaListMainLinkColor:  $text-color;

// Scrollbars
$scrollbarBackground: #3a3a3a;
$scrollbarBackground2: #3a3a3a;
$scrollbarBorder: black;

// Tables
// -------------------------
$table-bg:                    transparent; // overall background-color
$table-bg-accent:             rgba(100, 100, 100, 0.3); // for striping
$table-bg-hover:              $dark-3; // for hover
$table-border:                $dark-3; // table and cell border

// Buttons
// -------------------------

$btn-primary-bg:              $brand-primary;
$btn-primary-bg-hl:           lighten($brand-primary, 8%);

$btn-secondary-bg:            $blue-dark;
<<<<<<< HEAD
$btn-secondary-bg-hl:         lighten($blue-dark, 8%);

$btn-info-bg:                 lighten($purple, 3%);
$btn-info-bg-hl:     		  darken($purple, 3%);
=======
$btn-secondary-bg-hl:     		lighten($blue-dark, 3%);
>>>>>>> d42bfc25

$btn-success-bg-hl:     	    darken($green, 3%);
$btn-success-bg:              lighten($green, 3%);

$btn-warning-bg:              $brand-warning;
$btn-warning-bg-hl:     	    lighten($brand-warning, 8%);

$btn-danger-bg:               lighten($red, 3%);
$btn-danger-bg-hl:            darken($red, 3%);

$btn-inverse-bg:              $dark-3;
$btn-inverse-bg-hl:     	    lighten($dark-3, 1%);
$btn-inverse-text-color:      $link-color;

$btn-link-color:              $gray-3;

$iconContainerBackground:	  $black;

// Forms
// -------------------------
$input-bg:                       lighten($dark-3,5%);
$input-bg-disabled:              #555;

$input-color:                    $gray-4;
$input-border-color:             lighten($dark-2,5%);
$input-box-shadow:               inset 0 1px 1px rgba(0,0,0,.075) !default;
$input-border-focus:             $input-border-color !default;
$input-box-shadow-focus:         rgba(102,175,233,.6) !default;
$input-color-placeholder:        #999 !default;
$input-label-bg:				 $dark-3;

// Search
$searchShadow: 0 0 35px 0 $body-bg;

// Dropdowns
// -------------------------
$dropdownBackground:            $dark-3;
$dropdownBorder:                rgba(0,0,0,.2);
$dropdownDividerTop:            transparent;
$dropdownDividerBottom:         #444;
$dropdownDivider:               $dropdownDividerBottom;
$dropdownTitle:                 $link-color-disabled;

$dropdownLinkColor:             $text-color;
$dropdownLinkColorHover:        $white;
$dropdownLinkColorActive:       $white;

$dropdownLinkBackgroundActive:  $blue-dark;
$dropdownLinkBackgroundHover:   $blue-dark;


// COMPONENT VARIABLES
// --------------------------------------------------

// -------------------------
$placeholderText:         darken($text-color, 25%);


// Horizontal forms & lists
// -------------------------
$horizontalComponentOffset:       180px;


// Wells
// -------------------------
$wellBackground:                  #131517;

$navbarHeight:                    52px;
$navbarBackgroundHighlight:       $dark-3;
$navbarBackground:                $dark-3;
$navbarBorder:                    1px solid $body-bg;

$navbarText:                      $gray-4;
$navbarLinkColor:                 $gray-4;
$navbarLinkColorHover:            $white;
$navbarLinkColorActive:           $navbarLinkColorHover;
$navbarLinkBackgroundHover:       transparent;
$navbarLinkBackgroundActive:      $navbarBackground;
$navbarBrandColor:                $link-color;
$navbarDropdownShadow:            inset 0px 4px 10px -4px $body-bg;

$navbarButtonBackground:          lighten($navbarBackground, 3%);
$navbarButtonBackgroundHighlight: lighten($navbarBackground, 5%);

// Sidemenu
// -------------------------
$side-menu-bg:            $body-bg;
$side-menu-item-hover-bg: $dark-4;

// Pagination
// -------------------------
$paginationBackground:                $body-bg;
$paginationBorder:                    transparent;
$paginationActiveBackground:          $blue;

// Form states and alerts
// -------------------------
$state-warning-text:      darken(#c09853, 10%);
$state-warning-bg:        $brand-warning;

$errorText:               #b94a48;
$errorBackground:         $btn-danger-bg;

$successText:             #468847;
$successBackground:       $btn-success-bg;

$infoText:                $blue-dark;
$infoBackground:          $blue-dark;

// Tooltips and popovers
// -------------------------
$tooltipColor:            $white;
$tooltipBackground:       rgb(58, 57, 57);
$tooltipArrowWidth:       5px;
$tooltipArrowColor:       $tooltipBackground;
$tooltipLinkColor:        $link-color;

$popoverBackground:       $dropdownBackground;
$popoverArrowWidth:       10px;
$popoverArrowColor:       $popoverBackground;
$popoverTitleBackground:  $popoverBackground;

// Special enhancement for popovers
$popoverArrowOuterWidth:  $popoverArrowWidth + 1;
$popoverArrowOuterColor:  rgba(0,0,0,.25);

// images
$checkboxImageUrl: '../img/checkbox.png';<|MERGE_RESOLUTION|>--- conflicted
+++ resolved
@@ -50,7 +50,6 @@
 // -------------------------
 $body-bg:  			   rgb(20,20,20);
 $page-bg:  			   $dark-2;
-$pageImageUrl: 		   '../img/angle_gradient_rev.png';
 $body-color:   		   $gray-4;
 $text-color:   	       $gray-4;
 
@@ -74,7 +73,6 @@
 // Components
 $component-active-color: #fff !default;
 $component-active-bg:    $brand-primary !default;
-
 
 // Panel
 // -------------------------
@@ -120,14 +118,7 @@
 $btn-primary-bg-hl:           lighten($brand-primary, 8%);
 
 $btn-secondary-bg:            $blue-dark;
-<<<<<<< HEAD
-$btn-secondary-bg-hl:         lighten($blue-dark, 8%);
-
-$btn-info-bg:                 lighten($purple, 3%);
-$btn-info-bg-hl:     		  darken($purple, 3%);
-=======
 $btn-secondary-bg-hl:     		lighten($blue-dark, 3%);
->>>>>>> d42bfc25
 
 $btn-success-bg-hl:     	    darken($green, 3%);
 $btn-success-bg:              lighten($green, 3%);
