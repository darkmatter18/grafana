--- conflicted
+++ resolved
@@ -26,8 +26,5 @@
 export { Gauge } from './Gauge/Gauge';
 export { Switch } from './Switch/Switch';
 export { EmptySearchResult } from './EmptySearchResult/EmptySearchResult';
-<<<<<<< HEAD
 export { Piechart, PiechartDataPoint, PiechartType } from './Piechart/Piechart';
-=======
-export { UnitPicker } from './UnitPicker/UnitPicker';
->>>>>>> a57310ef
+export { UnitPicker } from './UnitPicker/UnitPicker';