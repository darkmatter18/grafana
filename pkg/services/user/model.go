--- conflicted
+++ resolved
@@ -306,11 +306,7 @@
 	if u.IsApiKeyUser() {
 		return fmt.Sprintf("%d-apikey-%d", u.OrgID, u.ApiKeyID), nil
 	}
-<<<<<<< HEAD
-	if u.IsServiceAccountUser() {
-=======
 	if u.IsServiceAccountUser() { // not considered a real user
->>>>>>> a737fff7
 		return fmt.Sprintf("%d-service-%d", u.OrgID, u.UserID), nil
 	}
 	return "", ErrNoUniqueID
