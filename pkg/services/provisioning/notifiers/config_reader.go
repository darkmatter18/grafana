package notifiers

import (
	"context"
	"fmt"
	"io/ioutil"
	"os"
	"path/filepath"
	"strings"

	"github.com/grafana/grafana/pkg/services/secrets"

	"github.com/grafana/grafana/pkg/infra/log"
	"github.com/grafana/grafana/pkg/models"
	"github.com/grafana/grafana/pkg/services/alerting"
	"github.com/grafana/grafana/pkg/services/provisioning/utils"
	"gopkg.in/yaml.v2"
)

type configReader struct {
	secretsService secrets.SecretsService
	log            log.Logger
}

func (cr *configReader) readConfig(path string) ([]*notificationsAsConfig, error) {
	var notifications []*notificationsAsConfig
	cr.log.Debug("Looking for alert notification provisioning files", "path", path)

	files, err := ioutil.ReadDir(path)
	if err != nil {
		cr.log.Error("Can't read alert notification provisioning files from directory", "path", path, "error", err)
		return notifications, nil
	}

	for _, file := range files {
		if strings.HasSuffix(file.Name(), ".yaml") || strings.HasSuffix(file.Name(), ".yml") {
			cr.log.Debug("Parsing alert notifications provisioning file", "path", path, "file.Name", file.Name())
			notifs, err := cr.parseNotificationConfig(path, file)
			if err != nil {
				return nil, err
			}

			if notifs != nil {
				notifications = append(notifications, notifs)
			}
		}
	}

	cr.log.Debug("Validating alert notifications")
	if err = cr.validateRequiredField(notifications); err != nil {
		return nil, err
	}

	if err := cr.checkOrgIDAndOrgName(notifications); err != nil {
		return nil, err
	}

	if err := cr.validateNotifications(notifications); err != nil {
		return nil, err
	}

	return notifications, nil
}

func (cr *configReader) parseNotificationConfig(path string, file os.FileInfo) (*notificationsAsConfig, error) {
	filename, _ := filepath.Abs(filepath.Join(path, file.Name()))

	// nolint:gosec
	// We can ignore the gosec G304 warning on this one because `filename` comes from ps.Cfg.ProvisioningPath
	yamlFile, err := ioutil.ReadFile(filename)
	if err != nil {
		return nil, err
	}

	var cfg *notificationsAsConfigV0
	err = yaml.Unmarshal(yamlFile, &cfg)
	if err != nil {
		return nil, err
	}

	return cfg.mapToNotificationFromConfig(), nil
}

func (cr *configReader) checkOrgIDAndOrgName(notifications []*notificationsAsConfig) error {
	for i := range notifications {
		for _, notification := range notifications[i].Notifications {
			if notification.OrgID < 1 {
				if notification.OrgName == "" {
					notification.OrgID = 1
				} else {
					notification.OrgID = 0
				}
			} else {
				if err := utils.CheckOrgExists(notification.OrgID); err != nil {
					return fmt.Errorf("failed to provision %q notification: %w", notification.Name, err)
				}
			}
		}

		for _, notification := range notifications[i].DeleteNotifications {
			if notification.OrgID < 1 {
				if notification.OrgName == "" {
					notification.OrgID = 1
				} else {
					notification.OrgID = 0
				}
			}
		}
	}
	return nil
}

func (cr *configReader) validateRequiredField(notifications []*notificationsAsConfig) error {
	for i := range notifications {
		var errStrings []string
		for index, notification := range notifications[i].Notifications {
			if notification.Name == "" {
				errStrings = append(
					errStrings,
					fmt.Sprintf("Added alert notification item %d in configuration doesn't contain required field name", index+1),
				)
			}

			if notification.UID == "" {
				errStrings = append(
					errStrings,
					fmt.Sprintf("Added alert notification item %d in configuration doesn't contain required field uid", index+1),
				)
			}
		}

		for index, notification := range notifications[i].DeleteNotifications {
			if notification.Name == "" {
				errStrings = append(
					errStrings,
					fmt.Sprintf("Deleted alert notification item %d in configuration doesn't contain required field name", index+1),
				)
			}

			if notification.UID == "" {
				errStrings = append(
					errStrings,
					fmt.Sprintf("Deleted alert notification item %d in configuration doesn't contain required field uid", index+1),
				)
			}
		}

		if len(errStrings) != 0 {
			return fmt.Errorf(strings.Join(errStrings, "\n"))
		}
	}

	return nil
}

func (cr *configReader) validateNotifications(notifications []*notificationsAsConfig) error {
	for i := range notifications {
		if notifications[i].Notifications == nil {
			continue
		}

		for _, notification := range notifications[i].Notifications {
<<<<<<< HEAD
			encryptedSecureSettings, err := cr.secretsService.EncryptJsonData(
=======
			encryptedSecureSettings, err := cr.encryptionService.EncryptJsonData(
				context.Background(),
>>>>>>> 698ed15f
				notification.SecureSettings,
				secrets.WithoutScope(),
			)

			if err != nil {
				return err
			}

			_, err = alerting.InitNotifier(&models.AlertNotification{
				Name:           notification.Name,
				Settings:       notification.SettingsToJSON(),
				SecureSettings: encryptedSecureSettings,
				Type:           notification.Type,
			}, cr.secretsService.GetDecryptedValue)

			if err != nil {
				return err
			}
		}
	}

	return nil
}<|MERGE_RESOLUTION|>--- conflicted
+++ resolved
@@ -8,12 +8,11 @@
 	"path/filepath"
 	"strings"
 
-	"github.com/grafana/grafana/pkg/services/secrets"
-
 	"github.com/grafana/grafana/pkg/infra/log"
 	"github.com/grafana/grafana/pkg/models"
 	"github.com/grafana/grafana/pkg/services/alerting"
 	"github.com/grafana/grafana/pkg/services/provisioning/utils"
+	"github.com/grafana/grafana/pkg/services/secrets"
 	"gopkg.in/yaml.v2"
 )
 
@@ -160,12 +159,8 @@
 		}
 
 		for _, notification := range notifications[i].Notifications {
-<<<<<<< HEAD
 			encryptedSecureSettings, err := cr.secretsService.EncryptJsonData(
-=======
-			encryptedSecureSettings, err := cr.encryptionService.EncryptJsonData(
 				context.Background(),
->>>>>>> 698ed15f
 				notification.SecureSettings,
 				secrets.WithoutScope(),
 			)
