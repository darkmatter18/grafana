package store

import (
	"context"
	"sort"

	"github.com/grafana/grafana/pkg/plugins"
	"github.com/grafana/grafana/pkg/plugins/manager/loader"
	"github.com/grafana/grafana/pkg/plugins/manager/registry"
	"github.com/grafana/grafana/pkg/plugins/manager/sources"
)

var _ plugins.Store = (*Service)(nil)

type Service struct {
	gCfg           *setting.Cfg
	cfg            *config.Cfg
	pluginRegistry registry.Service
	pluginLoader   loader.Service
}

<<<<<<< HEAD
func ProvideService(gCfg *setting.Cfg, cfg *config.Cfg, pluginRegistry registry.Service, pluginLoader loader.Service) *Service {
	return &Service{
		gCfg:           gCfg,
		cfg:            cfg,
		pluginRegistry: pluginRegistry,
		pluginLoader:   pluginLoader,
=======
func ProvideService(pluginRegistry registry.Service, pluginSources sources.Resolver,
	pluginLoader loader.Service) (*Service, error) {
	for _, ps := range pluginSources.List(context.Background()) {
		if _, err := pluginLoader.Load(context.Background(), ps.Class, ps.Paths); err != nil {
			return nil, err
		}
>>>>>>> 9e2e5697
	}
}

func New(pluginRegistry registry.Service) *Service {
	return &Service{
		pluginRegistry: pluginRegistry,
	}
}

func (s *Service) Run(ctx context.Context) error {
	for _, ps := range s.pluginSources() {
		if _, err := s.pluginLoader.Load(ctx, ps.Class, ps.Paths); err != nil {
			return err
		}
	}
	return nil
}

func (s *Service) Plugin(ctx context.Context, pluginID string) (plugins.PluginDTO, bool) {
	p, exists := s.plugin(ctx, pluginID)
	if !exists {
		return plugins.PluginDTO{}, false
	}

	return p.ToDTO(), true
}

func (s *Service) Plugins(ctx context.Context, pluginTypes ...plugins.Type) []plugins.PluginDTO {
	// if no types passed, assume all
	if len(pluginTypes) == 0 {
		pluginTypes = plugins.PluginTypes
	}

	var requestedTypes = make(map[plugins.Type]struct{})
	for _, pt := range pluginTypes {
		requestedTypes[pt] = struct{}{}
	}

	pluginsList := make([]plugins.PluginDTO, 0)
	for _, p := range s.availablePlugins(ctx) {
		if _, exists := requestedTypes[p.Type]; exists {
			pluginsList = append(pluginsList, p.ToDTO())
		}
	}
	return pluginsList
}

func (s *Service) Renderer(ctx context.Context) *plugins.Plugin {
	for _, p := range s.availablePlugins(ctx) {
		if p.IsRenderer() {
			return p
		}
	}
	return nil
}

func (s *Service) SecretsManager(ctx context.Context) *plugins.Plugin {
	for _, p := range s.availablePlugins(ctx) {
		if p.IsSecretsManager() {
			return p
		}
	}
	return nil
}

// plugin finds a plugin with `pluginID` from the registry that is not decommissioned
func (s *Service) plugin(ctx context.Context, pluginID string) (*plugins.Plugin, bool) {
	p, exists := s.pluginRegistry.Plugin(ctx, pluginID)
	if !exists {
		return nil, false
	}

	if p.IsDecommissioned() {
		return nil, false
	}

	return p, true
}

// availablePlugins returns all non-decommissioned plugins from the registry sorted by alphabetic order on `plugin.ID`
func (s *Service) availablePlugins(ctx context.Context) []*plugins.Plugin {
	var res []*plugins.Plugin
	for _, p := range s.pluginRegistry.Plugins(ctx) {
		if !p.IsDecommissioned() {
			res = append(res, p)
		}
	}
	sort.SliceStable(res, func(i, j int) bool {
		return res[i].ID < res[j].ID
	})
	return res
}

func (s *Service) Routes() []*plugins.StaticRoute {
	staticRoutes := make([]*plugins.StaticRoute, 0)

	for _, p := range s.availablePlugins(context.TODO()) {
		if p.StaticRoute() != nil {
			staticRoutes = append(staticRoutes, p.StaticRoute())
		}
	}
	return staticRoutes
<<<<<<< HEAD
}

func (s *Service) pluginSources() []plugins.PluginSource {
	return []plugins.PluginSource{
		{Class: plugins.Core, Paths: corePluginPaths(s.gCfg.StaticRootPath)},
		{Class: plugins.Bundled, Paths: []string{s.gCfg.BundledPluginsPath}},
		{Class: plugins.External, Paths: append([]string{s.cfg.PluginsPath}, pluginSettingPaths(s.cfg.PluginSettings)...)},
	}
}

// corePluginPaths provides a list of the Core plugin paths which need to be scanned on init()
func corePluginPaths(staticRootPath string) []string {
	datasourcePaths := filepath.Join(staticRootPath, "app/plugins/datasource")
	panelsPath := filepath.Join(staticRootPath, "app/plugins/panel")
	return []string{datasourcePaths, panelsPath}
}

// pluginSettingPaths provides a plugin paths defined in cfg.PluginSettings which need to be scanned on init()
func pluginSettingPaths(ps map[string]map[string]string) []string {
	var pluginSettingDirs []string
	for _, s := range ps {
		path, exists := s["path"]
		if !exists || path == "" {
			continue
		}
		pluginSettingDirs = append(pluginSettingDirs, path)
	}
	return pluginSettingDirs
=======
>>>>>>> 9e2e5697
}<|MERGE_RESOLUTION|>--- conflicted
+++ resolved
@@ -13,38 +13,27 @@
 var _ plugins.Store = (*Service)(nil)
 
 type Service struct {
-	gCfg           *setting.Cfg
-	cfg            *config.Cfg
 	pluginRegistry registry.Service
+	pluginSources  sources.Resolver
 	pluginLoader   loader.Service
 }
 
-<<<<<<< HEAD
-func ProvideService(gCfg *setting.Cfg, cfg *config.Cfg, pluginRegistry registry.Service, pluginLoader loader.Service) *Service {
+func ProvideService(pluginRegistry registry.Service, pluginSources sources.Resolver,
+	pluginLoader loader.Service) *Service {
+	return New(pluginRegistry, pluginSources, pluginLoader)
+}
+
+func New(pluginRegistry registry.Service, pluginSources sources.Resolver,
+	pluginLoader loader.Service) *Service {
 	return &Service{
-		gCfg:           gCfg,
-		cfg:            cfg,
 		pluginRegistry: pluginRegistry,
 		pluginLoader:   pluginLoader,
-=======
-func ProvideService(pluginRegistry registry.Service, pluginSources sources.Resolver,
-	pluginLoader loader.Service) (*Service, error) {
-	for _, ps := range pluginSources.List(context.Background()) {
-		if _, err := pluginLoader.Load(context.Background(), ps.Class, ps.Paths); err != nil {
-			return nil, err
-		}
->>>>>>> 9e2e5697
-	}
-}
-
-func New(pluginRegistry registry.Service) *Service {
-	return &Service{
-		pluginRegistry: pluginRegistry,
+		pluginSources:  pluginSources,
 	}
 }
 
 func (s *Service) Run(ctx context.Context) error {
-	for _, ps := range s.pluginSources() {
+	for _, ps := range s.pluginSources.List(ctx) {
 		if _, err := s.pluginLoader.Load(ctx, ps.Class, ps.Paths); err != nil {
 			return err
 		}
@@ -136,35 +125,4 @@
 		}
 	}
 	return staticRoutes
-<<<<<<< HEAD
-}
-
-func (s *Service) pluginSources() []plugins.PluginSource {
-	return []plugins.PluginSource{
-		{Class: plugins.Core, Paths: corePluginPaths(s.gCfg.StaticRootPath)},
-		{Class: plugins.Bundled, Paths: []string{s.gCfg.BundledPluginsPath}},
-		{Class: plugins.External, Paths: append([]string{s.cfg.PluginsPath}, pluginSettingPaths(s.cfg.PluginSettings)...)},
-	}
-}
-
-// corePluginPaths provides a list of the Core plugin paths which need to be scanned on init()
-func corePluginPaths(staticRootPath string) []string {
-	datasourcePaths := filepath.Join(staticRootPath, "app/plugins/datasource")
-	panelsPath := filepath.Join(staticRootPath, "app/plugins/panel")
-	return []string{datasourcePaths, panelsPath}
-}
-
-// pluginSettingPaths provides a plugin paths defined in cfg.PluginSettings which need to be scanned on init()
-func pluginSettingPaths(ps map[string]map[string]string) []string {
-	var pluginSettingDirs []string
-	for _, s := range ps {
-		path, exists := s["path"]
-		if !exists || path == "" {
-			continue
-		}
-		pluginSettingDirs = append(pluginSettingDirs, path)
-	}
-	return pluginSettingDirs
-=======
->>>>>>> 9e2e5697
 }