--- conflicted
+++ resolved
@@ -309,20 +309,12 @@
 		return "", false
 	}
 
-<<<<<<< HEAD
-	decryptedError, err := util.Decrypt(decoded)
-=======
 	decryptedError, err := hs.EncryptionService.Decrypt(decoded, setting.SecretKey)
->>>>>>> fec50115
 	return string(decryptedError), err == nil
 }
 
 func (hs *HTTPServer) trySetEncryptedCookie(ctx *models.ReqContext, cookieName string, value string, maxAge int) error {
-<<<<<<< HEAD
-	encryptedError, err := util.Encrypt([]byte(value), util.WithoutScope())
-=======
 	encryptedError, err := hs.EncryptionService.Encrypt([]byte(value), setting.SecretKey)
->>>>>>> fec50115
 	if err != nil {
 		return err
 	}
