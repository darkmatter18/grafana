package api

import (
	"fmt"
	"net/http"
	"path"
	"sort"
	"strings"

	"github.com/grafana/grafana/pkg/api/dtos"
	"github.com/grafana/grafana/pkg/api/navlinks"
	"github.com/grafana/grafana/pkg/models"
	"github.com/grafana/grafana/pkg/plugins"
	ac "github.com/grafana/grafana/pkg/services/accesscontrol"
	"github.com/grafana/grafana/pkg/services/dashboards"
	"github.com/grafana/grafana/pkg/services/datasources"
	"github.com/grafana/grafana/pkg/services/featuremgmt"
	pref "github.com/grafana/grafana/pkg/services/preference"
	"github.com/grafana/grafana/pkg/services/star"
	"github.com/grafana/grafana/pkg/setting"
)

const (
	// Themes
	lightName = "light"
	darkName  = "dark"
)

func (hs *HTTPServer) getProfileNode(c *models.ReqContext) *dtos.NavLink {
	// Only set login if it's different from the name
	var login string
	if c.SignedInUser.Login != c.SignedInUser.NameOrFallback() {
		login = c.SignedInUser.Login
	}
	gravatarURL := dtos.GetGravatarUrl(c.Email)

	children := []*dtos.NavLink{
		{
			Text: "Preferences", Id: "profile-settings", Url: hs.Cfg.AppSubURL + "/profile", Icon: "sliders-v-alt",
		},
	}

	children = append(children, &dtos.NavLink{
		Text: "Notification history", Id: "notifications", Url: hs.Cfg.AppSubURL + "/notifications", Icon: "bell",
	})

	if setting.AddChangePasswordLink() {
		children = append(children, &dtos.NavLink{
			Text: "Change password", Id: "change-password", Url: hs.Cfg.AppSubURL + "/profile/password",
			Icon: "lock",
		})
	}

	if !setting.DisableSignoutMenu {
		// add sign out first
		children = append(children, &dtos.NavLink{
			Text:         "Sign out",
			Id:           "sign-out",
			Url:          hs.Cfg.AppSubURL + "/logout",
			Icon:         "arrow-from-right",
			Target:       "_self",
			HideFromTabs: true,
		})
	}

	return &dtos.NavLink{
		Text:       c.SignedInUser.NameOrFallback(),
		SubTitle:   login,
		Id:         "profile",
		Img:        gravatarURL,
		Url:        hs.Cfg.AppSubURL + "/profile",
		Section:    dtos.NavSectionConfig,
		SortWeight: dtos.WeightProfile,
		Children:   children,
	}
}

func (hs *HTTPServer) getAppLinks(c *models.ReqContext) ([]*dtos.NavLink, error) {
	enabledPlugins, err := hs.enabledPlugins(c.Req.Context(), c.OrgId)
	if err != nil {
		return nil, err
	}

	appLinks := []*dtos.NavLink{}
	for _, plugin := range enabledPlugins[plugins.App] {
		if !plugin.Pinned {
			continue
		}

		appLink := &dtos.NavLink{
			Text:       plugin.Name,
			Id:         "plugin-page-" + plugin.ID,
			Url:        path.Join(hs.Cfg.AppSubURL, plugin.DefaultNavURL),
			Img:        plugin.Info.Logos.Small,
			Section:    dtos.NavSectionPlugin,
			SortWeight: dtos.WeightPlugin,
		}

		for _, include := range plugin.Includes {
			if !c.HasUserRole(include.Role) {
				continue
			}

			if include.Type == "page" && include.AddToNav {
				var link *dtos.NavLink
				if len(include.Path) > 0 {
					link = &dtos.NavLink{
						Url:  hs.Cfg.AppSubURL + include.Path,
						Text: include.Name,
					}
					if include.DefaultNav {
						appLink.Url = link.Url // Overwrite the hardcoded page logic
					}
				} else {
					link = &dtos.NavLink{
						Url:  hs.Cfg.AppSubURL + "/plugins/" + plugin.ID + "/page/" + include.Slug,
						Text: include.Name,
					}
				}
				link.Icon = include.Icon
				appLink.Children = append(appLink.Children, link)
			}

			if include.Type == "dashboard" && include.AddToNav {
				dboardURL := include.DashboardURLPath()
				if dboardURL != "" {
					link := &dtos.NavLink{
						Url:  path.Join(hs.Cfg.AppSubURL, dboardURL),
						Text: include.Name,
					}
					appLink.Children = append(appLink.Children, link)
				}
			}
		}

		if len(appLink.Children) > 0 {
			// If we only have one child and it's the app default nav then remove it from children
			if len(appLink.Children) == 1 && appLink.Children[0].Url == appLink.Url {
				appLink.Children = []*dtos.NavLink{}
			}
			appLinks = append(appLinks, appLink)
		}
	}

	if len(appLinks) > 0 {
		sort.SliceStable(appLinks, func(i, j int) bool {
			return appLinks[i].Text < appLinks[j].Text
		})
	}
	return appLinks, nil
}

func enableServiceAccount(hs *HTTPServer, c *models.ReqContext) bool {
	if !hs.Features.IsEnabled(featuremgmt.FlagServiceAccounts) {
		return false
	}
	hasAccess := ac.HasAccess(hs.AccessControl, c)
	return hasAccess(ac.ReqOrgAdmin, serviceAccountAccessEvaluator)
}

func (hs *HTTPServer) ReqCanAdminTeams(c *models.ReqContext) bool {
	return c.OrgRole == models.ROLE_ADMIN || (hs.Cfg.EditorsCanAdmin && c.OrgRole == models.ROLE_EDITOR)
}

func (hs *HTTPServer) getNavTree(c *models.ReqContext, hasEditPerm bool, prefs *pref.Preference) ([]*dtos.NavLink, error) {
	hasAccess := ac.HasAccess(hs.AccessControl, c)
	navTree := []*dtos.NavLink{}

	if hs.Features.IsEnabled(featuremgmt.FlagSavedItems) {
		starredItemsLinks, err := hs.buildStarredItemsNavLinks(c, prefs)
		if err != nil {
			return nil, err
		}

		navTree = append(navTree, &dtos.NavLink{
			Text:       "Starred",
			Id:         "starred",
			Icon:       "star",
			SortWeight: dtos.WeightSavedItems,
			Section:    dtos.NavSectionCore,
			Children:   starredItemsLinks,
		})
	}

	dashboardChildLinks := hs.buildDashboardNavLinks(c, hasEditPerm)

	dashboardsUrl := "/dashboards"

	navTree = append(navTree, &dtos.NavLink{
		Text:       "Dashboards",
		Id:         "dashboards",
		SubTitle:   "Manage dashboards and folders",
		Icon:       "apps",
		Url:        hs.Cfg.AppSubURL + dashboardsUrl,
		SortWeight: dtos.WeightDashboard,
		Section:    dtos.NavSectionCore,
		Children:   dashboardChildLinks,
	})

	canExplore := func(context *models.ReqContext) bool {
		return c.OrgRole == models.ROLE_ADMIN || c.OrgRole == models.ROLE_EDITOR || setting.ViewersCanEdit
	}

	if setting.ExploreEnabled && hasAccess(canExplore, ac.EvalPermission(ac.ActionDatasourcesExplore)) {
		navTree = append(navTree, &dtos.NavLink{
			Text:       "Explore",
			Id:         "explore",
			SubTitle:   "Explore your data",
			Icon:       "compass",
			SortWeight: dtos.WeightExplore,
			Section:    dtos.NavSectionCore,
			Url:        hs.Cfg.AppSubURL + "/explore",
		})
	}

	navTree = hs.addProfile(navTree, c)

	_, uaIsDisabledForOrg := hs.Cfg.UnifiedAlerting.DisabledOrgs[c.OrgId]
	uaVisibleForOrg := hs.Cfg.UnifiedAlerting.IsEnabled() && !uaIsDisabledForOrg

	if setting.AlertingEnabled != nil && *setting.AlertingEnabled {
		navTree = append(navTree, hs.buildLegacyAlertNavLinks(c)...)
	} else if uaVisibleForOrg {
		navTree = append(navTree, hs.buildAlertNavLinks(c)...)
	}

	if hs.Features.IsEnabled(featuremgmt.FlagDataConnectionsConsole) {
		navTree = append(navTree, hs.buildDataConnectionsNavLink(c))
	}

	appLinks, err := hs.getAppLinks(c)
	if err != nil {
		return nil, err
	}
	navTree = append(navTree, appLinks...)

	configNodes := []*dtos.NavLink{}

	if hasAccess(ac.ReqOrgAdmin, datasources.ConfigurationPageAccess) {
		configNodes = append(configNodes, &dtos.NavLink{
			Text:        "Data sources",
			Icon:        "database",
			Description: "Add and configure data sources",
			Id:          "datasources",
			Url:         hs.Cfg.AppSubURL + "/datasources",
		})
	}

	if hasAccess(ac.ReqOrgAdmin, ac.EvalPermission(ac.ActionOrgUsersRead)) {
		configNodes = append(configNodes, &dtos.NavLink{
			Text:        "Users",
			Id:          "users",
			Description: "Manage org members",
			Icon:        "user",
			Url:         hs.Cfg.AppSubURL + "/org/users",
		})
	}

	if hasAccess(hs.ReqCanAdminTeams, teamsAccessEvaluator) {
		configNodes = append(configNodes, &dtos.NavLink{
			Text:        "Teams",
			Id:          "teams",
			Description: "Manage org groups",
			Icon:        "users-alt",
			Url:         hs.Cfg.AppSubURL + "/org/teams",
		})
	}

	if c.OrgRole == models.ROLE_ADMIN {
		configNodes = append(configNodes, &dtos.NavLink{
			Text:        "Plugins",
			Id:          "plugins",
			Description: "View and configure plugins",
			Icon:        "plug",
			Url:         hs.Cfg.AppSubURL + "/plugins",
		})
	}

	if hasAccess(ac.ReqOrgAdmin, orgPreferencesAccessEvaluator) {
		configNodes = append(configNodes, &dtos.NavLink{
			Text:        "Preferences",
			Id:          "org-settings",
			Description: "Organization preferences",
			Icon:        "sliders-v-alt",
			Url:         hs.Cfg.AppSubURL + "/org",
		})
	}

<<<<<<< HEAD
	if c.OrgRole == models.ROLE_ADMIN && hs.Features.IsEnabled(featuremgmt.FlagStorage) {
		configNodes = append(configNodes, &dtos.NavLink{
			Text:        "Storage",
			Id:          "storage",
			Description: "Manage file storage",
			Icon:        "cube",
			Url:         hs.Cfg.AppSubURL + "/org/storage",
		})
	}

	if hasAccess(ac.ReqOrgAdmin, apiKeyAccessEvaluator) {
=======
	hideApiKeys, _, _ := hs.kvStore.Get(c.Req.Context(), c.OrgId, "serviceaccounts", "hideApiKeys")
	apiKeys := hs.SQLStore.GetAllAPIKeys(c.Req.Context(), c.OrgId)
	apiKeysHidden := hideApiKeys == "1" && len(apiKeys) == 0
	if hasAccess(ac.ReqOrgAdmin, apiKeyAccessEvaluator) && !apiKeysHidden {
>>>>>>> 3710c9a7
		configNodes = append(configNodes, &dtos.NavLink{
			Text:        "API keys",
			Id:          "apikeys",
			Description: "Create & manage API keys",
			Icon:        "key-skeleton-alt",
			Url:         hs.Cfg.AppSubURL + "/org/apikeys",
		})
	}
	// needs both feature flag and migration to be able to show service accounts
	if enableServiceAccount(hs, c) {
		configNodes = append(configNodes, &dtos.NavLink{
			Text:        "Service accounts",
			Id:          "serviceaccounts",
			Description: "Manage service accounts",
			Icon:        "gf-service-account",
			Url:         hs.Cfg.AppSubURL + "/org/serviceaccounts",
		})
	}

	if hs.Features.IsEnabled(featuremgmt.FlagLivePipeline) {
		liveNavLinks := []*dtos.NavLink{}

		liveNavLinks = append(liveNavLinks, &dtos.NavLink{
			Text: "Status", Id: "live-status", Url: hs.Cfg.AppSubURL + "/live", Icon: "exchange-alt",
		})
		liveNavLinks = append(liveNavLinks, &dtos.NavLink{
			Text: "Pipeline", Id: "live-pipeline", Url: hs.Cfg.AppSubURL + "/live/pipeline", Icon: "arrow-to-right",
		})
		liveNavLinks = append(liveNavLinks, &dtos.NavLink{
			Text: "Cloud", Id: "live-cloud", Url: hs.Cfg.AppSubURL + "/live/cloud", Icon: "cloud-upload",
		})
		navTree = append(navTree, &dtos.NavLink{
			Id:           "live",
			Text:         "Live",
			SubTitle:     "Event streaming",
			Icon:         "exchange-alt",
			Url:          hs.Cfg.AppSubURL + "/live",
			Children:     liveNavLinks,
			Section:      dtos.NavSectionConfig,
			HideFromTabs: true,
		})
	}

	if len(configNodes) > 0 {
		configNode := &dtos.NavLink{
			Id:         dtos.NavIDCfg,
			Text:       "Configuration",
			SubTitle:   "Organization: " + c.OrgName,
			Icon:       "cog",
			Url:        configNodes[0].Url,
			Section:    dtos.NavSectionConfig,
			SortWeight: dtos.WeightConfig,
			Children:   configNodes,
		}
		navTree = append(navTree, configNode)
	}

	adminNavLinks := hs.buildAdminNavLinks(c)

	if len(adminNavLinks) > 0 {
		serverAdminNode := navlinks.GetServerAdminNode(adminNavLinks)
		navTree = append(navTree, serverAdminNode)
	}

	navTree = hs.addHelpLinks(navTree, c)

	return navTree, nil
}

func (hs *HTTPServer) addProfile(navTree []*dtos.NavLink, c *models.ReqContext) []*dtos.NavLink {
	if setting.ProfileEnabled && c.IsSignedIn {
		navTree = append(navTree, hs.getProfileNode(c))
	}
	return navTree
}

func (hs *HTTPServer) addHelpLinks(navTree []*dtos.NavLink, c *models.ReqContext) []*dtos.NavLink {
	if setting.HelpEnabled {
		helpVersion := fmt.Sprintf(`%s v%s (%s)`, setting.ApplicationName, setting.BuildVersion, setting.BuildCommit)
		if hs.Cfg.AnonymousHideVersion && !c.IsSignedIn {
			helpVersion = setting.ApplicationName
		}

		navTree = append(navTree, &dtos.NavLink{
			Text:       "Help",
			SubTitle:   helpVersion,
			Id:         "help",
			Url:        "#",
			Icon:       "question-circle",
			SortWeight: dtos.WeightHelp,
			Section:    dtos.NavSectionConfig,
			Children:   []*dtos.NavLink{},
		})
	}
	return navTree
}

func (hs *HTTPServer) buildStarredItemsNavLinks(c *models.ReqContext, prefs *pref.Preference) ([]*dtos.NavLink, error) {
	starredItemsChildNavs := []*dtos.NavLink{}

	query := star.GetUserStarsQuery{
		UserID: c.SignedInUser.UserId,
	}

	starredDashboardResult, err := hs.starService.GetByUser(c.Req.Context(), &query)
	if err != nil {
		return nil, err
	}

	starredDashboards := []*models.Dashboard{}
	starredDashboardsCounter := 0
	for dashboardId := range starredDashboardResult.UserStars {
		// Set a loose limit to the first 50 starred dashboards found
		if starredDashboardsCounter > 50 {
			break
		}
		starredDashboardsCounter++
		query := &models.GetDashboardQuery{
			Id:    dashboardId,
			OrgId: c.OrgId,
		}
		err := hs.dashboardService.GetDashboard(c.Req.Context(), query)
		if err == nil {
			starredDashboards = append(starredDashboards, query.Result)
		}
	}

	if len(starredDashboards) > 0 {
		sort.Slice(starredDashboards, func(i, j int) bool {
			return starredDashboards[i].Title < starredDashboards[j].Title
		})
		for _, starredItem := range starredDashboards {
			starredItemsChildNavs = append(starredItemsChildNavs, &dtos.NavLink{
				Id:   starredItem.Uid,
				Text: starredItem.Title,
				Url:  starredItem.GetUrl(),
			})
		}
	}

	return starredItemsChildNavs, nil
}

func (hs *HTTPServer) buildDashboardNavLinks(c *models.ReqContext, hasEditPerm bool) []*dtos.NavLink {
	hasAccess := ac.HasAccess(hs.AccessControl, c)
	hasEditPermInAnyFolder := func(c *models.ReqContext) bool {
		return hasEditPerm
	}

	dashboardChildNavs := []*dtos.NavLink{}
	dashboardChildNavs = append(dashboardChildNavs, &dtos.NavLink{
		Text: "Browse", Id: "manage-dashboards", Url: hs.Cfg.AppSubURL + "/dashboards", Icon: "sitemap",
	})
	dashboardChildNavs = append(dashboardChildNavs, &dtos.NavLink{
		Text: "Playlists", Id: "playlists", Url: hs.Cfg.AppSubURL + "/playlists", Icon: "presentation-play",
	})

	if c.IsSignedIn {
		dashboardChildNavs = append(dashboardChildNavs, &dtos.NavLink{
			Text: "Snapshots",
			Id:   "snapshots",
			Url:  hs.Cfg.AppSubURL + "/dashboard/snapshots",
			Icon: "camera",
		})

		dashboardChildNavs = append(dashboardChildNavs, &dtos.NavLink{
			Text: "Library panels",
			Id:   "library-panels",
			Url:  hs.Cfg.AppSubURL + "/library-panels",
			Icon: "library-panel",
		})
	}

	if hasEditPerm {
		dashboardChildNavs = append(dashboardChildNavs, &dtos.NavLink{
			Text: "Divider", Divider: true, Id: "divider", HideFromTabs: true,
		})

		if hasAccess(hasEditPermInAnyFolder, ac.EvalPermission(dashboards.ActionDashboardsCreate)) {
			dashboardChildNavs = append(dashboardChildNavs, &dtos.NavLink{
				Text: "New dashboard", Icon: "plus", Url: hs.Cfg.AppSubURL + "/dashboard/new", HideFromTabs: true, Id: "new-dashboard", ShowIconInNavbar: true,
			})
		}

		if hasAccess(ac.ReqOrgAdminOrEditor, ac.EvalPermission(dashboards.ActionFoldersCreate)) {
			dashboardChildNavs = append(dashboardChildNavs, &dtos.NavLink{
				Text: "New folder", SubTitle: "Create a new folder to organize your dashboards", Id: "new-folder",
				Icon: "plus", Url: hs.Cfg.AppSubURL + "/dashboards/folder/new", HideFromTabs: true, ShowIconInNavbar: true,
			})
		}

		if hasAccess(hasEditPermInAnyFolder, ac.EvalPermission(dashboards.ActionDashboardsCreate)) {
			dashboardChildNavs = append(dashboardChildNavs, &dtos.NavLink{
				Text: "Import", SubTitle: "Import dashboard from file or Grafana.com", Id: "import", Icon: "plus",
				Url: hs.Cfg.AppSubURL + "/dashboard/import", HideFromTabs: true, ShowIconInNavbar: true,
			})
		}
	}
	return dashboardChildNavs
}

func (hs *HTTPServer) buildLegacyAlertNavLinks(c *models.ReqContext) []*dtos.NavLink {
	var alertChildNavs []*dtos.NavLink
	alertChildNavs = append(alertChildNavs, &dtos.NavLink{
		Text: "Alert rules", Id: "alert-list", Url: hs.Cfg.AppSubURL + "/alerting/list", Icon: "list-ul",
	})

	if c.HasRole(models.ROLE_EDITOR) {
		alertChildNavs = append(alertChildNavs, &dtos.NavLink{
			Text: "Notification channels", Id: "channels", Url: hs.Cfg.AppSubURL + "/alerting/notifications",
			Icon: "comment-alt-share",
		})
	}

	return []*dtos.NavLink{
		{
			Text:       "Alerting",
			SubTitle:   "Alert rules and notifications",
			Id:         "alerting-legacy",
			Icon:       "bell",
			Url:        hs.Cfg.AppSubURL + "/alerting/list",
			Children:   alertChildNavs,
			Section:    dtos.NavSectionCore,
			SortWeight: dtos.WeightAlerting,
		},
	}
}

func (hs *HTTPServer) buildAlertNavLinks(c *models.ReqContext) []*dtos.NavLink {
	hasAccess := ac.HasAccess(hs.AccessControl, c)
	var alertChildNavs []*dtos.NavLink

	if hasAccess(ac.ReqViewer, ac.EvalAny(ac.EvalPermission(ac.ActionAlertingRuleRead), ac.EvalPermission(ac.ActionAlertingRuleExternalRead))) {
		alertChildNavs = append(alertChildNavs, &dtos.NavLink{
			Text: "Alert rules", Id: "alert-list", Url: hs.Cfg.AppSubURL + "/alerting/list", Icon: "list-ul",
		})
	}

	if hasAccess(ac.ReqOrgAdminOrEditor, ac.EvalAny(ac.EvalPermission(ac.ActionAlertingNotificationsRead), ac.EvalPermission(ac.ActionAlertingNotificationsExternalRead))) {
		alertChildNavs = append(alertChildNavs, &dtos.NavLink{
			Text: "Contact points", Id: "receivers", Url: hs.Cfg.AppSubURL + "/alerting/notifications",
			Icon: "comment-alt-share",
		})
		alertChildNavs = append(alertChildNavs, &dtos.NavLink{Text: "Notification policies", Id: "am-routes", Url: hs.Cfg.AppSubURL + "/alerting/routes", Icon: "sitemap"})
	}

	if hasAccess(ac.ReqViewer, ac.EvalAny(ac.EvalPermission(ac.ActionAlertingInstanceRead), ac.EvalPermission(ac.ActionAlertingInstancesExternalRead))) {
		alertChildNavs = append(alertChildNavs, &dtos.NavLink{Text: "Silences", Id: "silences", Url: hs.Cfg.AppSubURL + "/alerting/silences", Icon: "bell-slash"})
		alertChildNavs = append(alertChildNavs, &dtos.NavLink{Text: "Alert groups", Id: "groups", Url: hs.Cfg.AppSubURL + "/alerting/groups", Icon: "layer-group"})
	}

	if c.OrgRole == models.ROLE_ADMIN {
		alertChildNavs = append(alertChildNavs, &dtos.NavLink{
			Text: "Admin", Id: "alerting-admin", Url: hs.Cfg.AppSubURL + "/alerting/admin",
			Icon: "cog",
		})
	}

	if hasAccess(hs.editorInAnyFolder, ac.EvalAny(ac.EvalPermission(ac.ActionAlertingRuleCreate), ac.EvalPermission(ac.ActionAlertingRuleExternalWrite))) {
		alertChildNavs = append(alertChildNavs, &dtos.NavLink{
			Text: "Divider", Divider: true, Id: "divider", HideFromTabs: true,
		})

		alertChildNavs = append(alertChildNavs, &dtos.NavLink{
			Text: "New alert rule", SubTitle: "Create an alert rule", Id: "alert",
			Icon: "plus", Url: hs.Cfg.AppSubURL + "/alerting/new", HideFromTabs: true, ShowIconInNavbar: true,
		})
	}

	if len(alertChildNavs) > 0 {
		return []*dtos.NavLink{
			{
				Text:       "Alerting",
				SubTitle:   "Alert rules and notifications",
				Id:         "alerting",
				Icon:       "bell",
				Url:        hs.Cfg.AppSubURL + "/alerting/list",
				Children:   alertChildNavs,
				Section:    dtos.NavSectionCore,
				SortWeight: dtos.WeightAlerting,
			},
		}
	}
	return nil
}

func (hs *HTTPServer) buildDataConnectionsNavLink(c *models.ReqContext) *dtos.NavLink {
	var children []*dtos.NavLink
	var navLink *dtos.NavLink

	baseId := "data-connections"
	baseUrl := hs.Cfg.AppSubURL + "/" + baseId

	children = append(children, &dtos.NavLink{
		Id:          baseId + "-datasources",
		Text:        "Data sources",
		Icon:        "database",
		Description: "Add and configure data sources",
		Url:         baseUrl + "/datasources",
	})

	children = append(children, &dtos.NavLink{
		Id:          baseId + "-plugins",
		Text:        "Plugins",
		Icon:        "plug",
		Description: "Manage plugins",
		Url:         baseUrl + "/plugins",
	})

	children = append(children, &dtos.NavLink{
		Id:          baseId + "-cloud-integrations",
		Text:        "Cloud integrations",
		Icon:        "bolt",
		Description: "Manage your cloud integrations",
		Url:         baseUrl + "/cloud-integrations",
	})

	children = append(children, &dtos.NavLink{
		Id:          baseId + "-recorded-queries",
		Text:        "Recorded queries",
		Icon:        "record-audio",
		Description: "Manage your recorded queries",
		Url:         baseUrl + "/recorded-queries",
	})

	navLink = &dtos.NavLink{
		Text:       "Data Connections",
		Icon:       "link",
		Id:         baseId,
		Url:        baseUrl,
		Children:   children,
		Section:    dtos.NavSectionCore,
		SortWeight: dtos.WeightDataConnections,
	}

	return navLink
}

func (hs *HTTPServer) buildAdminNavLinks(c *models.ReqContext) []*dtos.NavLink {
	hasAccess := ac.HasAccess(hs.AccessControl, c)
	hasGlobalAccess := ac.HasGlobalAccess(hs.AccessControl, c)
	adminNavLinks := []*dtos.NavLink{}

	if hasAccess(ac.ReqGrafanaAdmin, ac.EvalPermission(ac.ActionUsersRead, ac.ScopeGlobalUsersAll)) {
		adminNavLinks = append(adminNavLinks, &dtos.NavLink{
			Text: "Users", Id: "global-users", Url: hs.Cfg.AppSubURL + "/admin/users", Icon: "user",
		})
	}

	if hasGlobalAccess(ac.ReqGrafanaAdmin, orgsAccessEvaluator) {
		adminNavLinks = append(adminNavLinks, &dtos.NavLink{
			Text: "Orgs", Id: "global-orgs", Url: hs.Cfg.AppSubURL + "/admin/orgs", Icon: "building",
		})
	}

	if hasAccess(ac.ReqGrafanaAdmin, ac.EvalPermission(ac.ActionSettingsRead)) {
		adminNavLinks = append(adminNavLinks, &dtos.NavLink{
			Text: "Settings", Id: "server-settings", Url: hs.Cfg.AppSubURL + "/admin/settings", Icon: "sliders-v-alt",
		})
	}

	if hs.Cfg.LDAPEnabled && hasAccess(ac.ReqGrafanaAdmin, ac.EvalPermission(ac.ActionLDAPStatusRead)) {
		adminNavLinks = append(adminNavLinks, &dtos.NavLink{
			Text: "LDAP", Id: "ldap", Url: hs.Cfg.AppSubURL + "/admin/ldap", Icon: "book",
		})
	}

	if hs.Cfg.PluginAdminEnabled && ac.ReqGrafanaAdmin(c) {
		adminNavLinks = append(adminNavLinks, &dtos.NavLink{
			Text: "Plugins", Id: "admin-plugins", Url: hs.Cfg.AppSubURL + "/admin/plugins", Icon: "plug",
		})
	}

	return adminNavLinks
}

func (hs *HTTPServer) editorInAnyFolder(c *models.ReqContext) bool {
	hasEditPermissionInFoldersQuery := models.HasEditPermissionInFoldersQuery{SignedInUser: c.SignedInUser}
	if err := hs.dashboardService.HasEditPermissionInFolders(c.Req.Context(), &hasEditPermissionInFoldersQuery); err != nil {
		return false
	}
	return hasEditPermissionInFoldersQuery.Result
}

func (hs *HTTPServer) setIndexViewData(c *models.ReqContext) (*dtos.IndexViewData, error) {
	hasAccess := ac.HasAccess(hs.AccessControl, c)
	hasEditPerm := hasAccess(hs.editorInAnyFolder, ac.EvalAny(ac.EvalPermission(dashboards.ActionDashboardsCreate), ac.EvalPermission(dashboards.ActionFoldersCreate)))

	settings, err := hs.getFrontendSettingsMap(c)
	if err != nil {
		return nil, err
	}

	settings["dateFormats"] = hs.Cfg.DateFormats

	prefsQuery := pref.GetPreferenceWithDefaultsQuery{UserID: c.UserId, OrgID: c.OrgId, Teams: c.Teams}
	prefs, err := hs.preferenceService.GetWithDefaults(c.Req.Context(), &prefsQuery)
	if err != nil {
		return nil, err
	}

	// Set locale to the preference, otherwise fall back to the accept language header.
	// In practice, because the preference has configuration-backed default, the header
	// shouldn't frequently be used
	acceptLangHeader := c.Req.Header.Get("Accept-Language")
	locale := "en-US"

	if hs.Features.IsEnabled(featuremgmt.FlagInternationalization) && prefs.JSONData.Locale != "" {
		locale = prefs.JSONData.Locale
	} else if len(acceptLangHeader) > 0 {
		parts := strings.Split(acceptLangHeader, ",")
		locale = parts[0]
	}

	appURL := setting.AppUrl
	appSubURL := hs.Cfg.AppSubURL

	// special case when doing localhost call from image renderer
	if c.IsRenderCall && !hs.Cfg.ServeFromSubPath {
		appURL = fmt.Sprintf("%s://localhost:%s", hs.Cfg.Protocol, hs.Cfg.HTTPPort)
		appSubURL = ""
		settings["appSubUrl"] = ""
	}

	navTree, err := hs.getNavTree(c, hasEditPerm, prefs)
	if err != nil {
		return nil, err
	}

	if c.IsPublicDashboardView {
		settings["isPublicDashboardView"] = true
	}

	data := dtos.IndexViewData{
		User: &dtos.CurrentUser{
			Id:                         c.UserId,
			IsSignedIn:                 c.IsSignedIn,
			Login:                      c.Login,
			Email:                      c.Email,
			ExternalUserId:             c.SignedInUser.ExternalAuthId,
			Name:                       c.Name,
			OrgCount:                   c.OrgCount,
			OrgId:                      c.OrgId,
			OrgName:                    c.OrgName,
			OrgRole:                    c.OrgRole,
			GravatarUrl:                dtos.GetGravatarUrl(c.Email),
			IsGrafanaAdmin:             c.IsGrafanaAdmin,
			LightTheme:                 prefs.Theme == lightName,
			Timezone:                   prefs.Timezone,
			WeekStart:                  prefs.WeekStart,
			Locale:                     locale,
			HelpFlags1:                 c.HelpFlags1,
			HasEditPermissionInFolders: hasEditPerm,
		},
		Settings:                settings,
		Theme:                   prefs.Theme,
		AppUrl:                  appURL,
		AppSubUrl:               appSubURL,
		GoogleAnalyticsId:       setting.GoogleAnalyticsId,
		GoogleTagManagerId:      setting.GoogleTagManagerId,
		BuildVersion:            setting.BuildVersion,
		BuildCommit:             setting.BuildCommit,
		NewGrafanaVersion:       hs.grafanaUpdateChecker.LatestVersion(),
		NewGrafanaVersionExists: hs.grafanaUpdateChecker.UpdateAvailable(),
		AppName:                 setting.ApplicationName,
		AppNameBodyClass:        "app-grafana",
		FavIcon:                 "public/img/fav32.png",
		AppleTouchIcon:          "public/img/apple-touch-icon.png",
		AppTitle:                "Grafana",
		NavTree:                 navTree,
		Sentry:                  &hs.Cfg.Sentry,
		Nonce:                   c.RequestNonce,
		ContentDeliveryURL:      hs.Cfg.GetContentDeliveryURL(hs.License.ContentDeliveryPrefix()),
		LoadingLogo:             "public/img/grafana_icon.svg",
	}

	if !hs.AccessControl.IsDisabled() {
		userPermissions, err := hs.AccessControl.GetUserPermissions(c.Req.Context(), c.SignedInUser, ac.Options{ReloadCache: false})
		if err != nil {
			return nil, err
		}

		data.User.Permissions = ac.BuildPermissionsMap(userPermissions)
	}

	if setting.DisableGravatar {
		data.User.GravatarUrl = hs.Cfg.AppSubURL + "/public/img/user_profile.png"
	}

	if len(data.User.Name) == 0 {
		data.User.Name = data.User.Login
	}

	themeURLParam := c.Query("theme")
	if themeURLParam == lightName {
		data.User.LightTheme = true
		data.Theme = lightName
	} else if themeURLParam == darkName {
		data.User.LightTheme = false
		data.Theme = darkName
	}

	hs.HooksService.RunIndexDataHooks(&data, c)

	sort.SliceStable(data.NavTree, func(i, j int) bool {
		return data.NavTree[i].SortWeight < data.NavTree[j].SortWeight
	})

	return &data, nil
}

func (hs *HTTPServer) Index(c *models.ReqContext) {
	data, err := hs.setIndexViewData(c)
	if err != nil {
		c.Handle(hs.Cfg, 500, "Failed to get settings", err)
		return
	}
	c.HTML(http.StatusOK, "index", data)
}

func (hs *HTTPServer) NotFoundHandler(c *models.ReqContext) {
	if c.IsApiRequest() {
		c.JsonApiErr(404, "Not found", nil)
		return
	}

	data, err := hs.setIndexViewData(c)
	if err != nil {
		c.Handle(hs.Cfg, 500, "Failed to get settings", err)
		return
	}

	c.HTML(404, "index", data)
}<|MERGE_RESOLUTION|>--- conflicted
+++ resolved
@@ -286,7 +286,19 @@
 		})
 	}
 
-<<<<<<< HEAD
+	hideApiKeys, _, _ := hs.kvStore.Get(c.Req.Context(), c.OrgId, "serviceaccounts", "hideApiKeys")
+	apiKeys := hs.SQLStore.GetAllAPIKeys(c.Req.Context(), c.OrgId)
+	apiKeysHidden := hideApiKeys == "1" && len(apiKeys) == 0
+	if hasAccess(ac.ReqOrgAdmin, apiKeyAccessEvaluator) && !apiKeysHidden {
+		configNodes = append(configNodes, &dtos.NavLink{
+			Text:        "API keys",
+			Id:          "apikeys",
+			Description: "Create & manage API keys",
+			Icon:        "key-skeleton-alt",
+			Url:         hs.Cfg.AppSubURL + "/org/apikeys",
+		})
+	}
+
 	if c.OrgRole == models.ROLE_ADMIN && hs.Features.IsEnabled(featuremgmt.FlagStorage) {
 		configNodes = append(configNodes, &dtos.NavLink{
 			Text:        "Storage",
@@ -297,21 +309,6 @@
 		})
 	}
 
-	if hasAccess(ac.ReqOrgAdmin, apiKeyAccessEvaluator) {
-=======
-	hideApiKeys, _, _ := hs.kvStore.Get(c.Req.Context(), c.OrgId, "serviceaccounts", "hideApiKeys")
-	apiKeys := hs.SQLStore.GetAllAPIKeys(c.Req.Context(), c.OrgId)
-	apiKeysHidden := hideApiKeys == "1" && len(apiKeys) == 0
-	if hasAccess(ac.ReqOrgAdmin, apiKeyAccessEvaluator) && !apiKeysHidden {
->>>>>>> 3710c9a7
-		configNodes = append(configNodes, &dtos.NavLink{
-			Text:        "API keys",
-			Id:          "apikeys",
-			Description: "Create & manage API keys",
-			Icon:        "key-skeleton-alt",
-			Url:         hs.Cfg.AppSubURL + "/org/apikeys",
-		})
-	}
 	// needs both feature flag and migration to be able to show service accounts
 	if enableServiceAccount(hs, c) {
 		configNodes = append(configNodes, &dtos.NavLink{
